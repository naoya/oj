--- conflicted
+++ resolved
@@ -249,9 +249,6 @@
         ]
         ojtools = os.path.abspath('oj')
         with tests.utils.sandbox(files):
-<<<<<<< HEAD
-            subprocess.check_call([ojtools, 's', '-y', '--no-open', url, 'a.py'], stdout=sys.stdout, stderr=sys.stderr)
-=======
             subprocess.check_call([ojtools, 's', '-y', '--no-open', url, 'a.py'], stdout=sys.stdout, stderr=sys.stderr)
 
 class SubmitTophTest(unittest.TestCase):
@@ -287,5 +284,4 @@
         ]
         ojtools = os.path.abspath('oj')
         with tests.utils.sandbox(files):
-            subprocess.check_call([ojtools, 's', '-l', '58482c1804469e2585024324', '-y', '--no-open', url, 'a.py'], stdout=sys.stdout, stderr=sys.stderr)
->>>>>>> 048936b7
+            subprocess.check_call([ojtools, 's', '-l', '58482c1804469e2585024324', '-y', '--no-open', url, 'a.py'], stdout=sys.stdout, stderr=sys.stderr)