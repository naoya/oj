--- conflicted
+++ resolved
@@ -82,7 +82,7 @@
     pass
 
 
-class SampleParsingError(RuntimeError):
+class SampleParseError(RuntimeError):
     pass
 
 
@@ -90,15 +90,7 @@
     pass
 
 
-<<<<<<< HEAD
 class DownloadedData(ABC):
-=======
-class SampleParseError(RuntimeError):
-    pass
-
-
-class Problem(ABC):
->>>>>>> f16b4fdf
     """
     :note: :py:class:`DownloadedData` and its subclasses represent contents which are obtained by network access. The values may depends your session.
            :py:class:`DownloadedData` とそのサブクラスは、ネットワークアクセスの結果得られるようなデータを表現します。その値はログイン状況などにより接続のたびに変化することがあります。
@@ -217,7 +209,7 @@
     @abstractmethod
     def download_sample_cases(self, *, session: Optional[requests.Session] = None) -> List[TestCase]:
         """
-        :raises SampleParsingError:
+        :raises SampleParseError:
         """
         raise NotImplementedError
 
